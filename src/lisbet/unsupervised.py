"""LISBET module for sequence segmentation and dimensionality reduction."""

import logging
import random
from pathlib import Path

import numpy as np
import pandas as pd
import yaml
from hmmlearn import hmm
from joblib import Parallel, delayed
from sklearn.preprocessing import MinMaxScaler
from tqdm.auto import tqdm
from umap import UMAP
import pickle

def _one_hot(targets, num_classes):
    """One-hot encoding."""
    return np.eye(num_classes, dtype=int)[np.array(targets)]


def _get_embeddings(features_path, datafilter=None):
    """
    Retrieve embeddings for a given dataset.

    Parameters
    ----------
    features_path : str or None, optional
        Path to the directory containing precomputed features. If None, features are
        computed using the provided raw data.
    datafilter : str or None, optional
        Comma-separated string specifying filters for loading precomputed features.

    Returns
    -------
    embeddings : list
        A list of tuples, where each tuple contains the file name and corresponding
        embeddings as a NumPy array.

    Notes
    -----
    If `features_path` is None, the function computes features using the specified
    embedding model. If `features_path` is provided, precomputed features are loaded
    and filtered based on the specified criteria in `datafilter`.
    """
    # Load precomputed features and filter data, if requested
    featpaths = list(Path(features_path).rglob("features_*_embedding.csv"))
    embeddings = [
        (
            str(fpath.relative_to(features_path).parent),  # key
            pd.read_csv(fpath, index_col=0, dtype=np.float32).values,  # data
        )
        for fpath in tqdm(featpaths, desc="Loading embeddings")
        if datafilter is None
        or any(
            flt in str(fpath.relative_to(features_path))
            for flt in datafilter.split(",")
        )
    ]
    logging.info("Loaded %d sequences", len(embeddings))

    logging.debug([emb[0] for emb in embeddings])

    return embeddings


<<<<<<< HEAD
def segment_hmm(
    data_path,
    test_data_path=None,
    num_states=4,
    num_iter=10,
    data_filter=None,
    hmm_seed=None,
    output_path=None,
    save_hmm=False,
):
    """Segment"""
    # Get LISBET embeddings for the dataset
    embeddings = _get_embeddings(data_path, data_filter)

    # Merge sequences
    lengths = [emb[1].shape[0] for emb in embeddings]
    all_embeddings = np.concatenate([emb[1] for emb in embeddings])

    # # NEW!!! Smoothing
    # all_embeddings = median_filter(all_embeddings, size=(30, 1), origin=(-15, 0))

    # Fit model
=======
def _fit_hmm_func(n_components, num_iter, data, lengths, seed):
    """Fit HMM model, target function."""
>>>>>>> b6e4a99e
    hmm_model = hmm.GaussianHMM(
        n_components=n_components,
        covariance_type="full",
        random_state=seed,
        n_iter=num_iter,
        tol=1e-3,
        verbose=False,
    )
<<<<<<< HEAD
    hmm_model.fit(all_embeddings, lengths=lengths)

    # Store HMM model on file, if requested
    if save_hmm:
        dst_path = Path(output_path)
        dst_path.mkdir(parents=True, exist_ok=True)
        with open(dst_path / f"hmm_model{num_states}.pkl", "wb") as f_pkl:
            pickle.dump(hmm_model, f_pkl)

=======
    hmm_model.fit(data, lengths=lengths)
>>>>>>> b6e4a99e
    hmm_history = list(hmm_model.monitor_.history)
    hmm_metrics = {
        "ll": hmm_model.score(data, lengths=lengths),
        "aic": hmm_model.aic(data, lengths=lengths),
        "bic": float(hmm_model.bic(data, lengths=lengths)),
    }

    return hmm_model, hmm_history, hmm_metrics


def _fit_hmm(
    min_n_components, max_n_components, num_iter, embeddings, frac, n_jobs, seed
):
    """Fit HMM model."""
    # Random sample
    if frac is not None:
        assert 0 < frac <= 1, "frac must be in the (0, 1] range"

<<<<<<< HEAD

    def _predict(emb, all_emb, lg):
        # HMM predictions
        all_predictions = hmm_model.predict(all_emb, lengths=lg)

        
        # Assign predictions to match the corresponding sequences
        predictions = []
        for seq_idx, (key, seq) in enumerate(emb):
            # Find prediction boundaries for the current sequence
            seq_start = sum(lg[:seq_idx])
            seq_stop = seq_start + lg[seq_idx]
            assert seq.shape[0] == lg[seq_idx]
            logging.debug("Sequence start = %d, Sequence stop = %d", seq_start, seq_stop)

            # Extract prediction
            pred = all_predictions[seq_start:seq_stop]
            predictions.append((key, pred))
=======
        rng = np.random.default_rng(seed=seed)
        indices = rng.choice(len(embeddings), size=int(np.ceil(frac * len(embeddings))))
        fit_embeddings = [embeddings[idx] for idx in indices]
        logging.info("Sampled %d sequences for model fitting", len(fit_embeddings))
    else:
        fit_embeddings = embeddings

    # Merge sequences
    fit_lengths = [emb[1].shape[0] for emb in fit_embeddings]
    fit_embeddings = np.concatenate([emb[1] for emb in fit_embeddings])

    # Make n_components range
    # NOTE: Shuffling is used mostly to improve user experience by making the ETA more
    #       accurate. An LPT scheduler would be more efficient, but it could severely
    #       degrade user experience as the ETA would be initially overestimated.
    n_components_range = list(range(min_n_components, max_n_components + 1))
    random.shuffle(n_components_range)

    # Fit model
    # NOTE: We are only parallelizing HMM fitting, not the prediction step or the disk
    #       I/O. This is because the latter two steps are not CPU-bound and we wanted to
    #       keep the parallelized code as simple as possible.
    # NOTE: Using the default loky backend raises an Exception due to a bug in joblib
    #       (see https://github.com/joblib/joblib/issues/1707). The issue has been
    #       fixed, but the patch will not be available until the next release of joblib,
    #       currently at version 1.4.2. In the meantime, we can use the threading
    #       backend via prefer="threads".
    parallel = Parallel(
        n_jobs=n_jobs, return_as="generator_unordered", prefer="threads"
    )
    fitting_results = parallel(
        delayed(_fit_hmm_func)(
            n_components, num_iter, fit_embeddings, fit_lengths, seed
        )
        for n_components in n_components_range
    )

    return fitting_results


def segment_hmm(
    data_path,
    min_n_components=2,
    max_n_components=32,
    num_iter=10,
    data_filter=None,
    fit_frac=None,
    hmm_seed=None,
    n_jobs=-1,
    output_path=None,
):
    """
    Segment time series data using Hidden Markov Models.

    This function fits one or more HMM models to the embeddings and uses the models to
    segment the data into discrete states.

    Parameters
    ----------
    data_path : str or Path
        Path to the directory containing LISBET embeddings.
    min_n_components : int, optional
        Minimum number of states to use in the HMM.
    max_n_components : int, optional
        Maximum number of states to use in the HMM.
    num_iter : int, default=10
        Maximum number of iterations for the Baum-Welch algorithm.
    data_filter : callable, optional
        Function to filter the data before fitting.
    fit_frac : float, optional
        Fraction of data to use for fitting. If None, use all data.
    hmm_seed : int, optional
        Random seed for reproducibility.
    n_jobs : int, default=-1
        Number of parallel jobs to run, -1 means using all processors.
    output_path : str or Path, optional
        Path to save the results. If None, results are not saved to disk.

    Returns
    -------
    history : dict
        Dictionary mapping the number of states to the training history.
    predictions : dict
        Dictionary mapping the number of states to the predicted segments for each sequence.

    Raises
    ------
    ValueError
        If min_n_components or max_n_components are smaller than 2, or max_n_components
        is smaller than min_n_components.

    """
    # Calculate the number of models to fit
    if not (2 <= min_n_components <= max_n_components):
        raise ValueError("Must satisfy: 2 <= min_n_components <= max_n_components")
    n_models = max_n_components - min_n_components + 1

    # Get LISBET embeddings for the dataset
    embeddings = _get_embeddings(data_path, data_filter)

    # Fit HMM models
    # NOTE: We are moving fitting to a separate function in preparation for the
    #       save/restore mechanism (see https://github.com/BelloneLab/lisbet/issues/14).
    logging.info(
        "Fitting %d HMM models, larger datasets may result in longer fitting times.",
        n_models,
    )
    fitting_results = _fit_hmm(
        min_n_components=min_n_components,
        max_n_components=max_n_components,
        num_iter=num_iter,
        embeddings=embeddings,
        frac=fit_frac,
        n_jobs=n_jobs,
        seed=hmm_seed,
    )

    # Segment all sequences and store predictions to disk, if requested
    history = {}
    predictions = {}
    for hmm_model, hmm_history, hmm_metrics in tqdm(fitting_results, total=n_models):
        logging.debug(
            "HMM with %d states: log-likelihood = %.2f, AIC = %.2f, BIC = %.2f",
            hmm_model.n_components,
            hmm_metrics["ll"],
            hmm_metrics["aic"],
            hmm_metrics["bic"],
        )
        # Store fitting results on file, if requested
        if output_path is not None:
            dst_path = Path(output_path)
            dst_path.mkdir(parents=True, exist_ok=True)

            # History
            hmm_history_df = pd.DataFrame(hmm_history, columns=["History"])
            hmm_history_df.to_csv(dst_path / f"history_hmm{hmm_model.n_components}.csv")

            # Metrics
            with open(
                dst_path / f"metrics_hmm{hmm_model.n_components}.yaml",
                "w",
                encoding="utf-8",
            ) as f_yaml:
                yaml.safe_dump(hmm_metrics, f_yaml)

        # HMM predictions
        all_lengths = [emb[1].shape[0] for emb in embeddings]
        all_embeddings = np.concatenate([emb[1] for emb in embeddings])
        all_predictions = hmm_model.predict(all_embeddings, lengths=all_lengths)

        # Assign predictions to match the corresponding sequences
        hmm_predictions = []
        for seq_idx, (key, seq) in enumerate(embeddings):
            # Find prediction boundaries for the current sequence
            seq_start = sum(all_lengths[:seq_idx])
            seq_stop = seq_start + all_lengths[seq_idx]
            assert seq.shape[0] == all_lengths[seq_idx]
            logging.debug(
                "Sequence start = %d, Sequence stop = %d", seq_start, seq_stop
            )

            # Extract prediction
            pred = all_predictions[seq_start:seq_stop]
            hmm_predictions.append((key, pred))
>>>>>>> b6e4a99e

            # Store predictions on file, if requested
            if output_path is not None:
                dst_path = Path(output_path) / key
                dst_path.mkdir(parents=True, exist_ok=True)

                # HMM motifs
                motifs = pd.DataFrame(
<<<<<<< HEAD
                    _one_hot(pred, num_states),
                    columns=[f"Motif_{i}" for i in range(num_states)],
                )
                motifs.to_csv(dst_path / f"machineAnnotation_hmm{num_states}.csv")
        return predictions
    
    predictions = _predict(embeddings, all_embeddings, lengths)

    if test_data_path is not None:
        test_embeddings = _get_embeddings(test_data_path, data_filter)
        test_lengths = [emb[1].shape[0] for emb in test_embeddings]
        test_all_embeddings = np.concatenate([emb[1] for emb in test_embeddings])
        test_predictions = _predict(test_embeddings, test_all_embeddings, test_lengths)
        
    return hmm_history, predictions
=======
                    _one_hot(pred, hmm_model.n_components),
                    columns=[f"Motif_{i}" for i in range(hmm_model.n_components)],
                )
                motifs.to_csv(
                    dst_path / f"machineAnnotation_hmm{hmm_model.n_components}.csv"
                )

        history[hmm_model.n_components] = hmm_history
        predictions[hmm_model.n_components] = hmm_predictions

    return history, predictions
>>>>>>> b6e4a99e


def reduce_umap(
    data_path,
    num_dims=2,
    num_neighbors=60,
    data_filter=None,
    sample_size=None,
    sample_seed=None,
    umap_seed=None,
    output_path=None,
):
    """Dimensionality reduction using UMAP."""
    # Get LISBET embeddings for the dataset
    embeddings = _get_embeddings(data_path, data_filter)

    # Random sample
    # NOTE: Sampling the embeddings after computing/reading them is inefficient.
    #       Furthermore, the sampling logic should probably be part of the data reader.
    #       For the moment we keep it here for simplicity, but we might rethink that.
    if sample_size is not None:
        rng = np.random.default_rng(seed=sample_seed)
        indices = rng.choice(len(embeddings), size=sample_size, replace=False)
        embeddings = [embeddings[idx] for idx in indices]
        logging.info("Sampled %d sequences", len(embeddings))

    # Merge sequences
    lengths = [emb[1].shape[0] for emb in embeddings]
    all_embeddings = np.concatenate([emb[1] for emb in embeddings])

    # Scale features for dataset
    all_embeddings = MinMaxScaler().fit_transform(all_embeddings)

    # Reduce embedding size using UMAP
    all_predictions = UMAP(
        n_neighbors=num_neighbors,
        n_components=num_dims,
        random_state=umap_seed,
        verbose=True,
    ).fit_transform(all_embeddings)

    # Store fitting results on file, if requested
    if output_path is not None:
        dst_path = Path(output_path)
        dst_path.mkdir(parents=True, exist_ok=True)

    # UMAP predictions
    predictions = []
    for seq_idx, (key, seq) in enumerate(embeddings):
        # Find prediction boundaries for the current sequence
        seq_start = sum(lengths[:seq_idx])
        seq_stop = seq_start + lengths[seq_idx]
        assert seq.shape[0] == lengths[seq_idx]
        logging.debug("Sequence start = %d, Sequence stop = %d", seq_start, seq_stop)

        # Extract prediction
        pred = all_predictions[seq_start:seq_stop]
        predictions.append((key, pred))

        # Store results on file, if requested
        if output_path is not None:
            dst_path = (
                Path(output_path)
                / "embeddings"
                / key
                / f"features_umap{num_dims}d{num_neighbors}_dimred.csv"
            )
            dst_path.parent.mkdir(parents=True, exist_ok=True)

            umap_embeddings = pd.DataFrame(pred)
            umap_embeddings.to_csv(dst_path)

    return predictions<|MERGE_RESOLUTION|>--- conflicted
+++ resolved
@@ -4,15 +4,15 @@
 import random
 from pathlib import Path
 
+import joblib
 import numpy as np
 import pandas as pd
 import yaml
 from hmmlearn import hmm
-from joblib import Parallel, delayed
 from sklearn.preprocessing import MinMaxScaler
 from tqdm.auto import tqdm
 from umap import UMAP
-import pickle
+
 
 def _one_hot(targets, num_classes):
     """One-hot encoding."""
@@ -64,33 +64,8 @@
     return embeddings
 
 
-<<<<<<< HEAD
-def segment_hmm(
-    data_path,
-    test_data_path=None,
-    num_states=4,
-    num_iter=10,
-    data_filter=None,
-    hmm_seed=None,
-    output_path=None,
-    save_hmm=False,
-):
-    """Segment"""
-    # Get LISBET embeddings for the dataset
-    embeddings = _get_embeddings(data_path, data_filter)
-
-    # Merge sequences
-    lengths = [emb[1].shape[0] for emb in embeddings]
-    all_embeddings = np.concatenate([emb[1] for emb in embeddings])
-
-    # # NEW!!! Smoothing
-    # all_embeddings = median_filter(all_embeddings, size=(30, 1), origin=(-15, 0))
-
-    # Fit model
-=======
 def _fit_hmm_func(n_components, num_iter, data, lengths, seed):
     """Fit HMM model, target function."""
->>>>>>> b6e4a99e
     hmm_model = hmm.GaussianHMM(
         n_components=n_components,
         covariance_type="full",
@@ -99,19 +74,7 @@
         tol=1e-3,
         verbose=False,
     )
-<<<<<<< HEAD
-    hmm_model.fit(all_embeddings, lengths=lengths)
-
-    # Store HMM model on file, if requested
-    if save_hmm:
-        dst_path = Path(output_path)
-        dst_path.mkdir(parents=True, exist_ok=True)
-        with open(dst_path / f"hmm_model{num_states}.pkl", "wb") as f_pkl:
-            pickle.dump(hmm_model, f_pkl)
-
-=======
     hmm_model.fit(data, lengths=lengths)
->>>>>>> b6e4a99e
     hmm_history = list(hmm_model.monitor_.history)
     hmm_metrics = {
         "ll": hmm_model.score(data, lengths=lengths),
@@ -123,33 +86,20 @@
 
 
 def _fit_hmm(
-    min_n_components, max_n_components, num_iter, embeddings, frac, n_jobs, seed
+    min_n_components,
+    max_n_components,
+    num_iter,
+    embeddings,
+    frac,
+    n_jobs,
+    seed,
+    output_path=None,
 ):
     """Fit HMM model."""
     # Random sample
     if frac is not None:
         assert 0 < frac <= 1, "frac must be in the (0, 1] range"
 
-<<<<<<< HEAD
-
-    def _predict(emb, all_emb, lg):
-        # HMM predictions
-        all_predictions = hmm_model.predict(all_emb, lengths=lg)
-
-        
-        # Assign predictions to match the corresponding sequences
-        predictions = []
-        for seq_idx, (key, seq) in enumerate(emb):
-            # Find prediction boundaries for the current sequence
-            seq_start = sum(lg[:seq_idx])
-            seq_stop = seq_start + lg[seq_idx]
-            assert seq.shape[0] == lg[seq_idx]
-            logging.debug("Sequence start = %d, Sequence stop = %d", seq_start, seq_stop)
-
-            # Extract prediction
-            pred = all_predictions[seq_start:seq_stop]
-            predictions.append((key, pred))
-=======
         rng = np.random.default_rng(seed=seed)
         indices = rng.choice(len(embeddings), size=int(np.ceil(frac * len(embeddings))))
         fit_embeddings = [embeddings[idx] for idx in indices]
@@ -166,6 +116,7 @@
     #       accurate. An LPT scheduler would be more efficient, but it could severely
     #       degrade user experience as the ETA would be initially overestimated.
     n_components_range = list(range(min_n_components, max_n_components + 1))
+    n_models = len(n_components_range)
     random.shuffle(n_components_range)
 
     # Fit model
@@ -177,17 +128,53 @@
     #       fixed, but the patch will not be available until the next release of joblib,
     #       currently at version 1.4.2. In the meantime, we can use the threading
     #       backend via prefer="threads".
-    parallel = Parallel(
+    parallel = joblib.Parallel(
         n_jobs=n_jobs, return_as="generator_unordered", prefer="threads"
     )
     fitting_results = parallel(
-        delayed(_fit_hmm_func)(
+        joblib.delayed(_fit_hmm_func)(
             n_components, num_iter, fit_embeddings, fit_lengths, seed
         )
         for n_components in n_components_range
     )
 
-    return fitting_results
+    fitted_models = []
+    for hmm_model, hmm_history, hmm_metrics in tqdm(
+        fitting_results, total=n_models, desc="Fitting HMM models"
+    ):
+        logging.debug(
+            "HMM with %d states: log-likelihood = %.2f, AIC = %.2f, BIC = %.2f",
+            hmm_model.n_components,
+            hmm_metrics["ll"],
+            hmm_metrics["aic"],
+            hmm_metrics["bic"],
+        )
+
+        fitted_models.append(hmm_model)
+
+        # Store fitting results on file, if requested
+        if output_path is not None:
+            dst_path = Path(output_path) / "annotations"
+            dst_path.mkdir(parents=True, exist_ok=True)
+
+            # HMM model
+            joblib.dump(
+                hmm_model, dst_path / f"model_hmm{hmm_model.n_components}.joblib"
+            )
+
+            # History
+            hmm_history_df = pd.DataFrame(hmm_history, columns=["History"])
+            hmm_history_df.to_csv(dst_path / f"history_hmm{hmm_model.n_components}.csv")
+
+            # Metrics
+            with open(
+                dst_path / f"metrics_hmm{hmm_model.n_components}.yaml",
+                "w",
+                encoding="utf-8",
+            ) as f_yaml:
+                yaml.safe_dump(hmm_metrics, f_yaml)
+
+    return fitted_models
 
 
 def segment_hmm(
@@ -199,6 +186,7 @@
     fit_frac=None,
     hmm_seed=None,
     n_jobs=-1,
+    pretrained_path=None,
     output_path=None,
 ):
     """
@@ -225,13 +213,14 @@
         Random seed for reproducibility.
     n_jobs : int, default=-1
         Number of parallel jobs to run, -1 means using all processors.
+    pretrained_path : str or Path, optional
+        Path to the directory containing pretrained HMM models. If None, models are
+        trained from scratch.
     output_path : str or Path, optional
         Path to save the results. If None, results are not saved to disk.
 
     Returns
     -------
-    history : dict
-        Dictionary mapping the number of states to the training history.
     predictions : dict
         Dictionary mapping the number of states to the predicted segments for each sequence.
 
@@ -245,56 +234,32 @@
     # Calculate the number of models to fit
     if not (2 <= min_n_components <= max_n_components):
         raise ValueError("Must satisfy: 2 <= min_n_components <= max_n_components")
-    n_models = max_n_components - min_n_components + 1
 
     # Get LISBET embeddings for the dataset
     embeddings = _get_embeddings(data_path, data_filter)
 
-    # Fit HMM models
-    # NOTE: We are moving fitting to a separate function in preparation for the
-    #       save/restore mechanism (see https://github.com/BelloneLab/lisbet/issues/14).
-    logging.info(
-        "Fitting %d HMM models, larger datasets may result in longer fitting times.",
-        n_models,
-    )
-    fitting_results = _fit_hmm(
-        min_n_components=min_n_components,
-        max_n_components=max_n_components,
-        num_iter=num_iter,
-        embeddings=embeddings,
-        frac=fit_frac,
-        n_jobs=n_jobs,
-        seed=hmm_seed,
-    )
+    if pretrained_path is None:
+        # Fit HMM models
+        hmm_models = _fit_hmm(
+            min_n_components=min_n_components,
+            max_n_components=max_n_components,
+            num_iter=num_iter,
+            embeddings=embeddings,
+            frac=fit_frac,
+            n_jobs=n_jobs,
+            seed=hmm_seed,
+            output_path=output_path,
+        )
+    else:
+        # Load pretrained HMM models
+        hmm_models = [
+            joblib.load(pretrained_path / f"model_hmm{n}.joblib")
+            for n in range(min_n_components, max_n_components + 1)
+        ]
 
     # Segment all sequences and store predictions to disk, if requested
-    history = {}
     predictions = {}
-    for hmm_model, hmm_history, hmm_metrics in tqdm(fitting_results, total=n_models):
-        logging.debug(
-            "HMM with %d states: log-likelihood = %.2f, AIC = %.2f, BIC = %.2f",
-            hmm_model.n_components,
-            hmm_metrics["ll"],
-            hmm_metrics["aic"],
-            hmm_metrics["bic"],
-        )
-        # Store fitting results on file, if requested
-        if output_path is not None:
-            dst_path = Path(output_path)
-            dst_path.mkdir(parents=True, exist_ok=True)
-
-            # History
-            hmm_history_df = pd.DataFrame(hmm_history, columns=["History"])
-            hmm_history_df.to_csv(dst_path / f"history_hmm{hmm_model.n_components}.csv")
-
-            # Metrics
-            with open(
-                dst_path / f"metrics_hmm{hmm_model.n_components}.yaml",
-                "w",
-                encoding="utf-8",
-            ) as f_yaml:
-                yaml.safe_dump(hmm_metrics, f_yaml)
-
+    for hmm_model in tqdm(hmm_models, desc="Segmenting sequences"):
         # HMM predictions
         all_lengths = [emb[1].shape[0] for emb in embeddings]
         all_embeddings = np.concatenate([emb[1] for emb in embeddings])
@@ -314,32 +279,14 @@
             # Extract prediction
             pred = all_predictions[seq_start:seq_stop]
             hmm_predictions.append((key, pred))
->>>>>>> b6e4a99e
 
             # Store predictions on file, if requested
             if output_path is not None:
-                dst_path = Path(output_path) / key
+                dst_path = Path(output_path) / "annotations" / key
                 dst_path.mkdir(parents=True, exist_ok=True)
 
                 # HMM motifs
                 motifs = pd.DataFrame(
-<<<<<<< HEAD
-                    _one_hot(pred, num_states),
-                    columns=[f"Motif_{i}" for i in range(num_states)],
-                )
-                motifs.to_csv(dst_path / f"machineAnnotation_hmm{num_states}.csv")
-        return predictions
-    
-    predictions = _predict(embeddings, all_embeddings, lengths)
-
-    if test_data_path is not None:
-        test_embeddings = _get_embeddings(test_data_path, data_filter)
-        test_lengths = [emb[1].shape[0] for emb in test_embeddings]
-        test_all_embeddings = np.concatenate([emb[1] for emb in test_embeddings])
-        test_predictions = _predict(test_embeddings, test_all_embeddings, test_lengths)
-        
-    return hmm_history, predictions
-=======
                     _one_hot(pred, hmm_model.n_components),
                     columns=[f"Motif_{i}" for i in range(hmm_model.n_components)],
                 )
@@ -347,11 +294,9 @@
                     dst_path / f"machineAnnotation_hmm{hmm_model.n_components}.csv"
                 )
 
-        history[hmm_model.n_components] = hmm_history
         predictions[hmm_model.n_components] = hmm_predictions
 
-    return history, predictions
->>>>>>> b6e4a99e
+    return predictions
 
 
 def reduce_umap(
